# Change Log

<<<<<<< HEAD
## 0.6.0 (OCT/07/2022)

1. Allow more than one `Data` or `Sequence` section in message body by adding `Body::DataBatch` and `Body::SequenceBatch` variants.
=======
## 0.5.4

1. Updated dep `serde_amqp` version to "0.4.5" which fixes a bug with `AmqpValue`
>>>>>>> aafe5a46

## 0.5.3

1. Quality of life update
   1. Added `Header::builder()`
   2. Implement `From<Builder>` for message sections and for `Option<message section>`.

## 0.5.2

1. Updated `serde_amqp` to "0.4.3", which is needed to fix #103
2. Fixed #103, and EoF will simply return a None and other errors associated with deserialization will be passed along.

## 0.5.1

1. Fixed #94 by switching `Annotations` map key type to `OwnedKey` to allow both `Symbol` and `u64` as the key type. It then uses a trait object `dyn AnnotationKey` to allow looking up the map using multiple types including `&str`, `String`, `u64`, `Symbol`, `SymbolRef`

## 0.5.0

1. Breaking change(s):
   1. Updated `serde_amqp` to "0.4.0" which introduced breaking change that `Value::Map` now wraps around a `OrderedMap` #96
   2. Changed the following types to either alias or use an `OrderedMap` instead of `BTreeMap` to preserve the encoded order after deserialization #96
      1. `Fields`
      2. `FilterSet`
      3. `ApplicationProperties`
      4. `Annotations` (thus any type that is a wrapper around `Annotations`)
      5. `Attach::unsettled`

## 0.4.1

1. Fixed [#95](https://github.com/minghuaw/fe2o3-amqp/issues/95)
2. Updated `serde_amqp` to "0.3.1"

## 0.4.0

1. Moved `Serialize` and `Deserialize` impl for `AmqpValue`, `AmqpSequence` and `Data` into wrapper types (`Serializable<T>` and `Deserializable<T>`), thus making `Message::from(AmqpSequence(_))` yielding a `Body::Sequence` and `Message::from(Data)` yielding a `Body::Data`
2. Renamed `Body::Nothing` to `Body::Empty`

## 0.3.6

1. Bug fix
   1. `Body::Nothing` is now serialized as `AmqpValue(Value::Null)`

## 0.3.5

1. Fixed typo

## 0.3.4

1. Added `impl TryFrom<SimpleValue> $variant_ty` for variants of `SimpleValue`

## 0.3.3

1. Added `Deref` and `DerefMut` impl to `DeliveryAnnotations`, `MessageAnnotations`, `ApplicationProperties`,
   `AmqpSequence`, and `Footer`

## 0.3.2

1. Added `Default` impl to `DeliveryAnnotations`, `MessageAnnotations`, `ApplicationProperties`,
   `AmqpSequence`, and `Footer`

## 0.3.1

1. Made `SourceBuilder` and `TargetBuilder` public

## 0.3.0

1. Updated `serde_amqp` to 0.2.1 which introduced breaking bug fixes
   1. `Array<T>` deserializes a single standalone instance of `T` (one that is not encoded inside an `Array`) into an `Array` of one element (#75)
   2. Fixed `IoReader::forward_read_bytes` and `IoReader::forward_read_str` not clearing buffer after forwarding

## 0.2.1

1. Added convenience fns for setting dynamic node prop in `Source` and `Target` when requesting for dynamic node at the remote peer.
2. Updated `serde_amqp` version requirement to "^0.1.4"

## 0.2.0

1. Bug fix and ***Breaking*** change
   1. `Attach`'s unsettled map should allow `Null` for the values (ie. `pub unsettled: Option<BTreeMap<DeliveryTag, Option<DeliveryState>>>`)
2. Fixed clippy warnings
3. Added impl `From<Received/Accepted/Released/Modified/Rejected> for DeliveryState/Outcome`

## 0.1.3

1. Added convenience fn `add_to_filter` to source builder

## 0.1.2

1. Change `serde_amqp` version requirement to "^0.1.1";

## 0.1.1

1. Relaxed `serde_amqp` version requirement to "0.1"  

## 0.1.0

1. Passed `amqp-types-test` and `amqp-large-content-test`

## 0.0.30

1. Removed `Maybe` type but kept `trait DecodeIntoMessage` for potentially allowing user to customize message decoding
   1. `Maybe` is removed because it makes AmqpSequence a vec of `Maybe<T>` when it doesn't have to
2. Added `Body::Nothing` variant

## 0.0.29

1. Moved `trait DecodeIntoMessage` from `fe2o3-amqp` into `fe2o3-amqp-types`

## 0.0.28

1. Added `Maybe` type, which is like `Option`, to allow deserializing no-body section messages. [#49](https://github.com/minghuaw/fe2o3-amqp/issues/49)

## 0.0.27

1. Updated `serde_amqp` to version 0.0.11
2. Added convenience builder functions for ([`DeliveryAnnotations`], [`MessageAnnotations`], [`Footer`], [`ApplicationProperties`])

## 0.0.26

1. Updated `serde_amqp` to version 0.0.10

## 0.0.25

1. Updated `serde_amqp` to version 0.0.9

## 0.0.24

1. Added convenience functions to handle delivery `DeliveryState`

## 0.0.23

1. Added convenience functions to handle delivery `Outcome`

## 0.0.22

1. Added convenience functions `is_value()`, `is_sequence()`, `is_data` for message `Body`

## 0.0.21

1. Added derive trait of `PartialOrd, PartialEq, Eq, Ord, Hash` for `Role`

## 0.0.20

1. Added impl of `From<Outcome> for DeliveryState`

## 0.0.19

1. Added impl of `From<TransactionError> for ErrorCondition`

## 0.0.18

1. Fixed bug where multiple valued fields should be encoded as `Array` instead of `List`
2. Manually implemented `Serialize` and `Deserialize` for `SaslMechanism` to make sure `sasl_server_mechanisms` field contains at least value

## 0.0.17

1. Renamed `Message::body_section` to `body`
2. Renamed `BodySection` to `Body`

## 0.0.16

1. Added `PartialEq` and `PartialOrd` to `TxnCapability`

## 0.0.15

1. Made target's fields public

## 0.0.14

1. Added `Display` impl for some message format types

## 0.0.13

1. Fixed a bug where field `global_id` of `Declare` should be and `Option`

## 0.0.9 ~ 0.0.12

1. Added types defined in transactions

## 0.0.7

1. Updated dependency `serde_amqp` to `"^0.0.5"`.

## 0.0.6

1. Added `#![deny(missing_debug_implementations)]`

## 0.0.5

1. Moved `ConnectionState` and `SessionState` from `fe2o3-amqp` to `fe2o3-amqp-types` as they are defined in the specification.<|MERGE_RESOLUTION|>--- conflicted
+++ resolved
@@ -1,14 +1,12 @@
 # Change Log
 
-<<<<<<< HEAD
 ## 0.6.0 (OCT/07/2022)
 
 1. Allow more than one `Data` or `Sequence` section in message body by adding `Body::DataBatch` and `Body::SequenceBatch` variants.
-=======
+
 ## 0.5.4
 
 1. Updated dep `serde_amqp` version to "0.4.5" which fixes a bug with `AmqpValue`
->>>>>>> aafe5a46
 
 ## 0.5.3
 
